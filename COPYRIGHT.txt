--- conflicted
+++ resolved
@@ -69,12 +69,9 @@
   Copyright 2017, Piyush Jaiswal <piyush.jaiswal@st.niituniversity.in>
   Copyright 2017, Dinesh Raj <dinu.iota@gmail.com>
   Copyright 2017, Vivek Pal <vivekpal.dtu@gmail.com>
-<<<<<<< HEAD
   Copyright 2017, Prasanna Patil <prasannapatil08@gmail.com>
-=======
   Copyright 2017, Lakshya Agrawal <zeeshan.lakshya@gmail.com>
-  
->>>>>>> 60a31f1b
+
 License: BSD-3-clause
   All rights reserved.
   .
