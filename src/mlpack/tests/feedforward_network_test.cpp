--- conflicted
+++ resolved
@@ -684,11 +684,7 @@
   labels.submat(0, labels.n_cols / 2, 0, labels.n_cols - 1).fill(1);
 
   arma::mat labels1 = arma::zeros(2, dataset.n_cols);
-<<<<<<< HEAD
-  for (size_t i = 0; i < dataset.n_cols; i++)
-=======
   for (size_t i = 0; i < dataset.n_cols; ++i)
->>>>>>> a6c143fe
   {
     labels1.col(i).row(labels(i)) = 1;
   }
