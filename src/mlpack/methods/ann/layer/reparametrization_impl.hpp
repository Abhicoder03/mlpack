/**
 * @file methods/ann/layer/reparametrization_impl.hpp
 * @author Atharva Khandait
 *
 * Implementation of the Reparametrization layer class which samples from a
 * gaussian distribution.
 *
 * mlpack is free software; you may redistribute it and/or modify it under the
 * terms of the 3-clause BSD license.  You should have received a copy of the
 * 3-clause BSD license along with mlpack.  If not, see
 * http://www.opensource.org/licenses/BSD-3-Clause for more information.
 */
#ifndef MLPACK_METHODS_ANN_LAYER_REPARAMETRIZATION_IMPL_HPP
#define MLPACK_METHODS_ANN_LAYER_REPARAMETRIZATION_IMPL_HPP

// In case it hasn't yet been included.
#include "reparametrization.hpp"

namespace mlpack {
namespace ann /** Artificial Neural Network. */ {

template <typename InputType, typename OutputType>
ReparametrizationType<InputType, OutputType>::ReparametrizationType(
    const bool stochastic,
    const bool includeKl,
    const double beta) :
    stochastic(stochastic),
    includeKl(includeKl),
    beta(beta)
{
  if (includeKl == false && beta != 1)
  {
    Log::Info << "The beta parameter will be ignored as KL divergence is not "
        << "included." << std::endl;
  }
}

<<<<<<< HEAD
template<typename InputType, typename OutputType>
void ReparametrizationType<InputType, OutputType>::Forward(
    const InputType& input, OutputType& output)
=======
template <typename InputDataType, typename OutputDataType>
Reparametrization<InputDataType, OutputDataType>::Reparametrization(
    const Reparametrization& layer) :
    latentSize(layer.latentSize),
    stochastic(layer.stochastic),
    includeKl(layer.includeKl),
    beta(layer.beta)
{
  // Nothing to do here.
}

template <typename InputDataType, typename OutputDataType>
Reparametrization<InputDataType, OutputDataType>::Reparametrization(
    Reparametrization&& layer) :
    latentSize(std::move(layer.latentSize)),
    stochastic(std::move(layer.stochastic)),
    includeKl(std::move(layer.includeKl)),
    beta(std::move(layer.beta))
{
  // Nothing to do here.
}

template <typename InputDataType, typename OutputDataType>
Reparametrization<InputDataType, OutputDataType>&
Reparametrization<InputDataType, OutputDataType>::
operator=(const Reparametrization& layer)
{
  if (this != &layer)
  {
    latentSize = layer.latentSize;
    stochastic = layer.stochastic;
    includeKl = layer.includeKl;
    beta = layer.beta;
  }
  return *this;
}

template <typename InputDataType, typename OutputDataType>
Reparametrization<InputDataType, OutputDataType>&
Reparametrization<InputDataType, OutputDataType>::
operator=(Reparametrization&& layer)
{
  if (this != &layer)
  {
    latentSize = std::move(layer.latentSize);
    stochastic = std::move(layer.stochastic);
    includeKl = std::move(layer.includeKl);
    beta = std::move(layer.beta);
  }
  return *this;
}


template<typename InputDataType, typename OutputDataType>
template<typename eT>
void Reparametrization<InputDataType, OutputDataType>::Forward(
    const arma::Mat<eT>& input, arma::Mat<eT>& output)
>>>>>>> 3264cd87
{
  const size_t latentSize = this->outputDimensions[0];
  mean = input.submat(latentSize, 0, 2 * latentSize - 1, input.n_cols - 1);
  preStdDev = input.submat(0, 0, latentSize - 1, input.n_cols - 1);

  if (stochastic)
    gaussianSample = arma::randn<OutputType>(latentSize, input.n_cols);
  else
    gaussianSample = arma::ones<OutputType>(latentSize, input.n_cols) * 0.7;

  SoftplusFunction::Fn(preStdDev, stdDev);
  output = mean + stdDev % gaussianSample;
}

template<typename InputType, typename OutputType>
void ReparametrizationType<InputType, OutputType>::Backward(
    const InputType& /* input */, const OutputType& gy, OutputType& g)
{
  OutputType tmp;
  SoftplusFunction::Deriv(preStdDev, tmp);

  if (includeKl)
  {
    g = join_cols(gy % std::move(gaussianSample) % tmp + (-1 / stdDev + stdDev)
        % tmp * beta, gy + mean * beta / mean.n_cols);
  }
  else
  {
    g = join_cols(gy % std::move(gaussianSample) % tmp, gy);
  }
}

template<typename InputType, typename OutpuType>
double ReparametrizationType<InputType, OutpuType>::Loss()
{
  if (!includeKl)
    return 0;

  return -0.5 * beta * arma::accu(2 * arma::log(stdDev) - arma::pow(stdDev, 2)
      - arma::pow(mean, 2) + 1) / mean.n_cols;
}

template<typename InputType, typename OutputType>
template<typename Archive>
void ReparametrizationType<InputType, OutputType>::serialize(
    Archive& ar, const uint32_t /* version */)
{
  ar(cereal::base_class<Layer<InputType, OutputType>>(this));

  ar(CEREAL_NVP(stochastic));
  ar(CEREAL_NVP(includeKl));
  ar(CEREAL_NVP(beta));
}

} // namespace ann
} // namespace mlpack

#endif<|MERGE_RESOLUTION|>--- conflicted
+++ resolved
@@ -35,11 +35,6 @@
   }
 }
 
-<<<<<<< HEAD
-template<typename InputType, typename OutputType>
-void ReparametrizationType<InputType, OutputType>::Forward(
-    const InputType& input, OutputType& output)
-=======
 template <typename InputDataType, typename OutputDataType>
 Reparametrization<InputDataType, OutputDataType>::Reparametrization(
     const Reparametrization& layer) :
@@ -92,12 +87,9 @@
   return *this;
 }
 
-
-template<typename InputDataType, typename OutputDataType>
-template<typename eT>
-void Reparametrization<InputDataType, OutputDataType>::Forward(
-    const arma::Mat<eT>& input, arma::Mat<eT>& output)
->>>>>>> 3264cd87
+template<typename InputType, typename OutputType>
+void ReparametrizationType<InputType, OutputType>::Forward(
+    const InputType& input, OutputType& output)
 {
   const size_t latentSize = this->outputDimensions[0];
   mean = input.submat(latentSize, 0, 2 * latentSize - 1, input.n_cols - 1);
