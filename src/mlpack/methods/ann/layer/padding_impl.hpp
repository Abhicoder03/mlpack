--- conflicted
+++ resolved
@@ -31,15 +31,7 @@
     padWRight(padWRight),
     padHTop(padHTop),
     padHBottom(padHBottom),
-<<<<<<< HEAD
     totalInMaps(0)
-=======
-    nRows(0),
-    nCols(0),
-    inputHeight(inputWidth),
-    inputWidth(inputHeight),
-    inSize(0)
->>>>>>> 3264cd87
 {
   // Nothing to do here.
 }
@@ -48,7 +40,6 @@
 void PaddingType<InputType, OutputType>::Forward(
     const InputType& input, OutputType& output)
 {
-<<<<<<< HEAD
   // Make an alias of the input and output so that we can deal with the first
   // two dimensions directly.
   arma::Cube<typename InputType::elem_type> reshapedInput(
@@ -97,37 +88,6 @@
                       padHTop,
                       padWLeft + this->inputDimensions[0] - 1,
                       padHTop + this->inputDimensions[1] - 1) = reshapedInput;
-=======
-  nRows = input.n_rows;
-  nCols = input.n_cols;
-
-  if (inputWidth == 0 || inputHeight == 0)
-  {
-    output = arma::zeros(nRows + padWLeft + padWRight,
-        nCols + padHTop + padHBottom);
-    output.submat(padWLeft, padHTop, padWLeft + nRows - 1,
-        padHTop + nCols - 1) = input;
-  }
-  else
-  {
-    inSize = input.n_elem / (inputWidth * inputHeight * nCols);
-    inputTemp = arma::Cube<eT>(const_cast<arma::Mat<eT>&>(input).memptr(),
-        inputWidth, inputHeight, inSize * nCols, false, false);
-    outputTemp = arma::zeros<arma::Cube<eT>>(inputWidth + padWLeft + padWRight,
-        inputHeight + padHTop + padHBottom, inSize * nCols);
-    for (size_t i = 0; i < inputTemp.n_slices; ++i)
-    {
-      outputTemp.slice(i).submat(padWLeft, padHTop, padWLeft + inputWidth - 1,
-          padHTop + inputHeight - 1) = inputTemp.slice(i);
-    }
-
-    output = arma::Mat<eT>(outputTemp.memptr(), outputTemp.n_elem / nCols,
-        nCols);
-  }
-
-  outputWidth = inputWidth + padWLeft + padWRight;
-  outputHeight = inputHeight + padHTop + padHBottom;
->>>>>>> 3264cd87
 }
 
 template<typename InputType, typename OutputType>
@@ -162,12 +122,7 @@
   ar(CEREAL_NVP(padWRight));
   ar(CEREAL_NVP(padHTop));
   ar(CEREAL_NVP(padHBottom));
-<<<<<<< HEAD
   ar(CEREAL_NVP(totalInMaps));
-=======
-  ar(CEREAL_NVP(inputWidth));
-  ar(CEREAL_NVP(inputHeight));
->>>>>>> 3264cd87
 }
 
 } // namespace ann
