--- conflicted
+++ resolved
@@ -58,15 +58,10 @@
     "and the predicted responses y' may be saved with the " +
     PRINT_PARAM_STRING("output_predictions") + " output parameter.  This type "
     "of regression is related to least-angle regression, which mlpack "
-<<<<<<< HEAD
-    "implements as the 'lars' program.",
-    // Example.
-=======
     "implements as the 'lars' program.");
 
 // Example.
 BINDING_EXAMPLE(
->>>>>>> e5d138a3
     "For example, to run a linear regression on the dataset " +
     PRINT_DATASET("X") + " with responses " + PRINT_DATASET("y") + ", saving "
     "the trained model to " + PRINT_MODEL("lr_model") + ", the following "
