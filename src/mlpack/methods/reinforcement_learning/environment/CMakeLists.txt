# Define the files we need to compile
# Anything not in this list will not be compiled into mlpack.
set(SOURCES
  mountain_car.hpp
  cart_pole.hpp
<<<<<<< HEAD
  continuous_mountain_car.hpp
=======
  acrobat.hpp
>>>>>>> e44e13f8
)

# Add directory name to sources.
set(DIR_SRCS)
foreach(file ${SOURCES})
  set(DIR_SRCS ${DIR_SRCS} ${CMAKE_CURRENT_SOURCE_DIR}/${file})
endforeach()
# Append sources (with directory name) to list of all mlpack sources (used at
# the parent scope).
set(MLPACK_SRCS ${MLPACK_SRCS} ${DIR_SRCS} PARENT_SCOPE)<|MERGE_RESOLUTION|>--- conflicted
+++ resolved
@@ -3,11 +3,8 @@
 set(SOURCES
   mountain_car.hpp
   cart_pole.hpp
-<<<<<<< HEAD
   continuous_mountain_car.hpp
-=======
   acrobat.hpp
->>>>>>> e44e13f8
 )
 
 # Add directory name to sources.
