--- conflicted
+++ resolved
@@ -214,11 +214,8 @@
  *   - Vivek Pal <vivekpal.dtu@gmail.com>
  *   - Praveen Ch <chvsp972911@gmail.com>
  *   - Kirill Mishchenko <ki.mishchenko@gmail.com>
-<<<<<<< HEAD
  *   - Thyrix Yang <thyrixyang@gmail.com>
-=======
  *   - Sagar B Hathwar <sagarbhathwar@gmail.com>
->>>>>>> 26ae2db3
  */
 
 // First, include all of the prerequisites.
