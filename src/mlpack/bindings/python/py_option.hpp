--- conflicted
+++ resolved
@@ -1,5 +1,3 @@
-<<<<<<< HEAD
-=======
 /**
  * @file py_option.hpp
  * @author Ryan Curtin
@@ -54,7 +52,6 @@
            const bool noTranspose = false,
            const std::string& /*testName*/ = "")
   {
->>>>>>> febc8e31
     // Create the ParamData object to give to CLI.
     util::ParamData data;
 
